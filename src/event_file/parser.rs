--- conflicted
+++ resolved
@@ -123,14 +123,9 @@
         let box_score = GameState::get_box_score(&self)?.into();
 
         let id_fields =  vec![
-<<<<<<< HEAD
             RetrosheetEventRecord::from(vec!["id", self.retrosheet_id.id.as_str()]),
-            RetrosheetEventRecord::from(vec!["version", "1"])
-=======
-            RetrosheetEventRecord::from(vec!["id", self.id.id.as_str()]),
             RetrosheetEventRecord::from(vec!["version", "3"]),
             RetrosheetEventRecord::from(vec!["info", "inputprogvers", "version 7RS(19) of 07/07/92"])
->>>>>>> beb0bcc9
         ];
         let info: Vec<RetrosheetEventRecord> = self.info.into();
         let starts: Vec<RetrosheetEventRecord> = self.starts.iter().map({
